package store

import (
	"context"
	"fmt"
	"strings"

	"github.com/grafana/grafana-plugin-sdk-go/data"
	"github.com/grafana/grafana/pkg/infra/filestorage"
	"gocloud.dev/blob"
)

const rootStorageTypeDisk = "disk"

type rootStorageDisk struct {
	baseStorageRuntime

	settings *StorageLocalDiskConfig
}

func newDiskStorage(scfg RootStorageConfig) *rootStorageDisk {
	cfg := scfg.Disk
	if cfg == nil {
		cfg = &StorageLocalDiskConfig{}
		scfg.Disk = cfg
	}
	scfg.Type = rootStorageTypeDisk
<<<<<<< HEAD
	scfg.GCS = nil
	scfg.Git = nil
	scfg.SQL = nil
	scfg.S3 = nil
=======
>>>>>>> 3bdec4d1

	meta := RootStorageMeta{
		Config: scfg,
	}
	if scfg.Prefix == "" {
		meta.Notice = append(meta.Notice, data.Notice{
			Severity: data.NoticeSeverityError,
			Text:     "Missing prefix",
		})
	}
	if cfg.Path == "" {
		meta.Notice = append(meta.Notice, data.Notice{
			Severity: data.NoticeSeverityError,
			Text:     "Missing path configuration",
		})
	}

	s := &rootStorageDisk{}

	if meta.Notice == nil {
		path := fmt.Sprintf("file://%s", cfg.Path)
		bucket, err := blob.OpenBucket(context.Background(), path)
		if err != nil {
			grafanaStorageLogger.Warn("error loading storage", "prefix", scfg.Prefix, "err", err)
			meta.Notice = append(meta.Notice, data.Notice{
				Severity: data.NoticeSeverityError,
				Text:     "Failed to initialize storage",
			})
		} else {
			s.store = filestorage.NewCdkBlobStorage(grafanaStorageLogger,
				bucket, "",
				filestorage.NewPathFilter(cfg.Roots, nil, nil, nil))

			meta.Ready = true // exists!
		}
	}

	s.meta = meta
	s.settings = cfg
	return s
}

func (s *rootStorageDisk) Sync() error {
	return nil // already in sync
}

// with local disk user metadata and messages are lost
func (s *rootStorageDisk) Write(ctx context.Context, cmd *WriteValueRequest) (*WriteValueResponse, error) {
	byteAray := []byte(cmd.Body)

	path := cmd.Path
	if !strings.HasPrefix(path, filestorage.Delimiter) {
		path = filestorage.Delimiter + path
	}
	err := s.store.Upsert(ctx, &filestorage.UpsertFileCommand{
		Path:     path,
		Contents: byteAray,
	})
	if err != nil {
		return nil, err
	}
	return &WriteValueResponse{Code: 200}, nil
}<|MERGE_RESOLUTION|>--- conflicted
+++ resolved
@@ -25,13 +25,6 @@
 		scfg.Disk = cfg
 	}
 	scfg.Type = rootStorageTypeDisk
-<<<<<<< HEAD
-	scfg.GCS = nil
-	scfg.Git = nil
-	scfg.SQL = nil
-	scfg.S3 = nil
-=======
->>>>>>> 3bdec4d1
 
 	meta := RootStorageMeta{
 		Config: scfg,
