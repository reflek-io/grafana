package channels

import (
	"context"
	"encoding/json"
	"io"
	"net/http"
	"net/http/httptest"
	"net/url"
	"testing"

	"github.com/grafana/grafana/pkg/components/simplejson"
	"github.com/grafana/grafana/pkg/infra/log"
<<<<<<< HEAD
	secretsManager "github.com/grafana/grafana/pkg/services/secrets/manager"

=======
	"github.com/grafana/grafana/pkg/services/secrets/fakes"
>>>>>>> 388de0f4
	"github.com/prometheus/alertmanager/notify"
	"github.com/prometheus/alertmanager/types"
	"github.com/prometheus/common/model"
	"github.com/stretchr/testify/require"
)

func TestSlackNotifier(t *testing.T) {
	tmpl := templateForTests(t)

	externalURL, err := url.Parse("http://localhost")
	require.NoError(t, err)
	tmpl.ExternalURL = externalURL

	cases := []struct {
		name         string
		settings     string
		alerts       []*types.Alert
		expMsg       *slackMessage
		expInitError string
		expMsgError  error
	}{
		{
			name: "Correct config with one alert",
			settings: `{
				"token": "1234",
				"recipient": "#testchannel",
				"icon_emoji": ":emoji:"
			}`,
			alerts: []*types.Alert{
				{
					Alert: model.Alert{
						Labels:      model.LabelSet{"alertname": "alert1", "lbl1": "val1"},
						Annotations: model.LabelSet{"ann1": "annv1", "__dashboardUid__": "abcd", "__panelId__": "efgh"},
					},
				},
			},
			expMsg: &slackMessage{
				Channel:   "#testchannel",
				Username:  "Grafana",
				IconEmoji: ":emoji:",
				Attachments: []attachment{
					{
						Title:      "[FIRING:1]  (val1)",
						TitleLink:  "http://localhost/alerting/list",
						Text:       "**Firing**\n\nLabels:\n - alertname = alert1\n - lbl1 = val1\nAnnotations:\n - ann1 = annv1\nSilence: http://localhost/alerting/silence/new?alertmanager=grafana&matchers=alertname%3Dalert1%2Clbl1%3Dval1\nDashboard: http://localhost/d/abcd\nPanel: http://localhost/d/abcd?viewPanel=efgh\n",
						Fallback:   "[FIRING:1]  (val1)",
						Fields:     nil,
						Footer:     "Grafana v",
						FooterIcon: "https://grafana.com/assets/img/fav32.png",
						Color:      "#D63232",
						Ts:         0,
					},
				},
			},
			expMsgError: nil,
		},
		{
			name: "Correct config with webhook",
			settings: `{
				"url": "https://webhook.com",
				"recipient": "#testchannel",
				"icon_emoji": ":emoji:"
			}`,
			alerts: []*types.Alert{
				{
					Alert: model.Alert{
						Labels:      model.LabelSet{"alertname": "alert1", "lbl1": "val1"},
						Annotations: model.LabelSet{"ann1": "annv1"},
					},
				},
			},
			expMsg: &slackMessage{
				Channel:   "#testchannel",
				Username:  "Grafana",
				IconEmoji: ":emoji:",
				Attachments: []attachment{
					{
						Title:      "[FIRING:1]  (val1)",
						TitleLink:  "http://localhost/alerting/list",
						Text:       "**Firing**\n\nLabels:\n - alertname = alert1\n - lbl1 = val1\nAnnotations:\n - ann1 = annv1\nSilence: http://localhost/alerting/silence/new?alertmanager=grafana&matchers=alertname%3Dalert1%2Clbl1%3Dval1\n",
						Fallback:   "[FIRING:1]  (val1)",
						Fields:     nil,
						Footer:     "Grafana v",
						FooterIcon: "https://grafana.com/assets/img/fav32.png",
						Color:      "#D63232",
						Ts:         0,
					},
				},
			},
			expMsgError: nil,
		},
		{
			name: "Correct config with multiple alerts and template",
			settings: `{
				"token": "1234",
				"recipient": "#testchannel",
				"icon_emoji": ":emoji:",
				"title": "{{ .Alerts.Firing | len }} firing, {{ .Alerts.Resolved | len }} resolved"
			}`,
			alerts: []*types.Alert{
				{
					Alert: model.Alert{
						Labels:      model.LabelSet{"alertname": "alert1", "lbl1": "val1"},
						Annotations: model.LabelSet{"ann1": "annv1"},
					},
				},
				{
					Alert: model.Alert{
						Labels:      model.LabelSet{"alertname": "alert1", "lbl1": "val2"},
						Annotations: model.LabelSet{"ann1": "annv2"},
					},
				},
			},
			expMsg: &slackMessage{
				Channel:   "#testchannel",
				Username:  "Grafana",
				IconEmoji: ":emoji:",
				Attachments: []attachment{
					{
						Title:      "2 firing, 0 resolved",
						TitleLink:  "http://localhost/alerting/list",
						Text:       "**Firing**\n\nLabels:\n - alertname = alert1\n - lbl1 = val1\nAnnotations:\n - ann1 = annv1\nSilence: http://localhost/alerting/silence/new?alertmanager=grafana&matchers=alertname%3Dalert1%2Clbl1%3Dval1\n\nLabels:\n - alertname = alert1\n - lbl1 = val2\nAnnotations:\n - ann1 = annv2\nSilence: http://localhost/alerting/silence/new?alertmanager=grafana&matchers=alertname%3Dalert1%2Clbl1%3Dval2\n",
						Fallback:   "2 firing, 0 resolved",
						Fields:     nil,
						Footer:     "Grafana v",
						FooterIcon: "https://grafana.com/assets/img/fav32.png",
						Color:      "#D63232",
						Ts:         0,
					},
				},
			},
			expMsgError: nil,
		}, {
			name: "Missing token",
			settings: `{
				"recipient": "#testchannel"
			}`,
			expInitError: `failed to validate receiver "slack_testing" of type "slack": token must be specified when using the Slack chat API`,
		}, {
			name: "Missing recipient",
			settings: `{
				"token": "1234"
			}`,
			expInitError: `failed to validate receiver "slack_testing" of type "slack": recipient must be specified when using the Slack chat API`,
		},
	}

	for _, c := range cases {
		t.Run(c.name, func(t *testing.T) {
			settingsJSON, err := simplejson.NewJson([]byte(c.settings))
			require.NoError(t, err)

			m := &NotificationChannelConfig{
				Name:     "slack_testing",
				Type:     "slack",
				Settings: settingsJSON,
			}

<<<<<<< HEAD
			secretsService := secretsManager.SetupTestService(t, nil)
=======
			secretsService := fakes.NewFakeSecretsService()
>>>>>>> 388de0f4
			decryptFn := secretsService.GetDecryptedValue
			pn, err := NewSlackNotifier(m, tmpl, decryptFn)
			if c.expInitError != "" {
				require.Error(t, err)
				require.Equal(t, c.expInitError, err.Error())
				return
			}
			require.NoError(t, err)

			body := ""
			origSendSlackRequest := sendSlackRequest
			t.Cleanup(func() {
				sendSlackRequest = origSendSlackRequest
			})
			sendSlackRequest = func(request *http.Request, log log.Logger) error {
				t.Helper()
				defer func() {
					_ = request.Body.Close()
				}()

				b, err := io.ReadAll(request.Body)
				require.NoError(t, err)
				body = string(b)
				return nil
			}

			ctx := notify.WithGroupKey(context.Background(), "alertname")
			ctx = notify.WithGroupLabels(ctx, model.LabelSet{"alertname": ""})
			ok, err := pn.Notify(ctx, c.alerts...)
			if c.expMsgError != nil {
				require.Error(t, err)
				require.False(t, ok)
				require.Equal(t, c.expMsgError.Error(), err.Error())
				return
			}
			require.True(t, ok)
			require.NoError(t, err)

			// Getting Ts from actual since that can't be predicted.
			var obj slackMessage
			require.NoError(t, json.Unmarshal([]byte(body), &obj))
			c.expMsg.Attachments[0].Ts = obj.Attachments[0].Ts

			expBody, err := json.Marshal(c.expMsg)
			require.NoError(t, err)

			require.JSONEq(t, string(expBody), body)
		})
	}
}

func TestSendSlackRequest(t *testing.T) {
	tests := []struct {
		name          string
		slackResponse string
		statusCode    int
		expectError   bool
	}{
		{
			name: "Example error",
			slackResponse: `{
					"ok": false,
					"error": "too_many_attachments"
				}`,
			statusCode:  http.StatusBadRequest,
			expectError: true,
		},
		{
			name:        "Non 200 status code, no response body",
			statusCode:  http.StatusMovedPermanently,
			expectError: true,
		},
		{
			name: "Success case, normal response body",
			slackResponse: `{
				"ok": true,
				"channel": "C1H9RESGL",
				"ts": "1503435956.000247",
				"message": {
					"text": "Here's a message for you",
					"username": "ecto1",
					"bot_id": "B19LU7CSY",
					"attachments": [
						{
							"text": "This is an attachment",
							"id": 1,
							"fallback": "This is an attachment's fallback"
						}
					],
					"type": "message",
					"subtype": "bot_message",
					"ts": "1503435956.000247"
				}
			}`,
			statusCode:  http.StatusOK,
			expectError: false,
		},
		{
			name:        "No response body",
			statusCode:  http.StatusOK,
			expectError: true,
		},
		{
			name:          "Success case, unexpected response body",
			statusCode:    http.StatusOK,
			slackResponse: `{"test": true}`,
			expectError:   false,
		},
		{
			name:          "Success case, ok: true",
			statusCode:    http.StatusOK,
			slackResponse: `{"ok": true}`,
			expectError:   false,
		},
		{
			name:          "200 status code, error in body",
			statusCode:    http.StatusOK,
			slackResponse: `{"ok": false, "error": "test error"}`,
			expectError:   true,
		},
	}

	for _, test := range tests {
		t.Run(test.name, func(tt *testing.T) {
			server := httptest.NewServer(http.HandlerFunc(func(w http.ResponseWriter, r *http.Request) {
				w.WriteHeader(test.statusCode)
				_, err := w.Write([]byte(test.slackResponse))
				require.NoError(tt, err)
			}))
			req, err := http.NewRequest(http.MethodGet, server.URL, nil)
			require.NoError(tt, err)

			err = sendSlackRequest(req, log.New("test"))
			if !test.expectError {
				require.NoError(tt, err)
			} else {
				require.Error(tt, err)
			}
		})
	}
}<|MERGE_RESOLUTION|>--- conflicted
+++ resolved
@@ -11,12 +11,7 @@
 
 	"github.com/grafana/grafana/pkg/components/simplejson"
 	"github.com/grafana/grafana/pkg/infra/log"
-<<<<<<< HEAD
-	secretsManager "github.com/grafana/grafana/pkg/services/secrets/manager"
-
-=======
 	"github.com/grafana/grafana/pkg/services/secrets/fakes"
->>>>>>> 388de0f4
 	"github.com/prometheus/alertmanager/notify"
 	"github.com/prometheus/alertmanager/types"
 	"github.com/prometheus/common/model"
@@ -175,11 +170,7 @@
 				Settings: settingsJSON,
 			}
 
-<<<<<<< HEAD
-			secretsService := secretsManager.SetupTestService(t, nil)
-=======
 			secretsService := fakes.NewFakeSecretsService()
->>>>>>> 388de0f4
 			decryptFn := secretsService.GetDecryptedValue
 			pn, err := NewSlackNotifier(m, tmpl, decryptFn)
 			if c.expInitError != "" {
