package api

import (
	"context"
	"encoding/json"
	"errors"
	"fmt"
	"net/http"
	"os"
	"path"
	"path/filepath"
	"runtime"
	"sort"
	"strings"

	"github.com/grafana/grafana/pkg/services/accesscontrol"
	"github.com/grafana/grafana/pkg/services/datasources"
	"github.com/grafana/grafana/pkg/services/org"

	"github.com/grafana/grafana-plugin-sdk-go/backend"
	"github.com/grafana/grafana/pkg/api/dtos"
	"github.com/grafana/grafana/pkg/api/response"
	"github.com/grafana/grafana/pkg/infra/fs"
	"github.com/grafana/grafana/pkg/models"
	"github.com/grafana/grafana/pkg/plugins"
	"github.com/grafana/grafana/pkg/plugins/backendplugin"
	"github.com/grafana/grafana/pkg/plugins/repo"
	"github.com/grafana/grafana/pkg/plugins/storage"
	"github.com/grafana/grafana/pkg/services/pluginsettings"
	"github.com/grafana/grafana/pkg/setting"
	"github.com/grafana/grafana/pkg/web"
)

func (hs *HTTPServer) GetPluginList(c *models.ReqContext) response.Response {
	typeFilter := c.Query("type")
	enabledFilter := c.Query("enabled")
	embeddedFilter := c.Query("embedded")
	coreFilter := c.Query("core")

	// When using access control anyone that can create a data source should be able to list all data sources installed
	// Fallback to only letting admins list non-core plugins
	hasAccess := accesscontrol.HasAccess(hs.AccessControl, c)
	if !hasAccess(accesscontrol.ReqOrgAdmin, accesscontrol.EvalPermission(datasources.ActionCreate)) && !c.HasRole(org.RoleAdmin) {
		coreFilter = "1"
	}

	pluginSettingsMap, err := hs.pluginSettings(c.Req.Context(), c.OrgID)
	if err != nil {
		return response.Error(500, "Failed to get list of plugins", err)
	}

	result := make(dtos.PluginList, 0)
	for _, pluginDef := range hs.pluginStore.Plugins(c.Req.Context()) {
		// filter out app sub plugins
		if embeddedFilter == "0" && pluginDef.IncludedInAppID != "" {
			continue
		}

		// filter out core plugins
		if (coreFilter == "0" && pluginDef.IsCorePlugin()) || (coreFilter == "1" && !pluginDef.IsCorePlugin()) {
			continue
		}

		// filter on type
		if typeFilter != "" && typeFilter != string(pluginDef.Type) {
			continue
		}

		if pluginDef.State == plugins.AlphaRelease && !hs.Cfg.PluginsEnableAlpha {
			continue
		}

		listItem := dtos.PluginListItem{
			Id:            pluginDef.ID,
			Name:          pluginDef.Name,
			Type:          string(pluginDef.Type),
			Category:      pluginDef.Category,
			Info:          pluginDef.Info,
			Dependencies:  pluginDef.Dependencies,
			DefaultNavUrl: path.Join(hs.Cfg.AppSubURL, pluginDef.DefaultNavURL),
			State:         pluginDef.State,
			Signature:     pluginDef.Signature,
			SignatureType: pluginDef.SignatureType,
			SignatureOrg:  pluginDef.SignatureOrg,
		}

		update, exists := hs.pluginsUpdateChecker.HasUpdate(c.Req.Context(), pluginDef.ID)
		if exists {
			listItem.LatestVersion = update
			listItem.HasUpdate = true
		}

		if pluginSetting, exists := pluginSettingsMap[pluginDef.ID]; exists {
			listItem.Enabled = pluginSetting.Enabled
			listItem.Pinned = pluginSetting.Pinned
		}

		if listItem.DefaultNavUrl == "" || !listItem.Enabled {
			listItem.DefaultNavUrl = hs.Cfg.AppSubURL + "/plugins/" + listItem.Id + "/"
		}

		// filter out disabled plugins
		if enabledFilter == "1" && !listItem.Enabled {
			continue
		}

		// filter out built in plugins
		if pluginDef.BuiltIn {
			continue
		}

		result = append(result, listItem)
	}

	sort.Sort(result)
	return response.JSON(http.StatusOK, result)
}

func (hs *HTTPServer) GetPluginSettingByID(c *models.ReqContext) response.Response {
	pluginID := web.Params(c.Req)[":pluginId"]

	plugin, exists := hs.pluginStore.Plugin(c.Req.Context(), pluginID)
	if !exists {
		return response.Error(http.StatusNotFound, "Plugin not found, no installed plugin with that id", nil)
	}

	// In a first iteration, we only have one permission for app plugins.
	// We will need a different permission to allow users to configure the plugin without needing access to it.
	if plugin.IsApp() {
		hasAccess := accesscontrol.HasAccess(hs.AccessControl, c)
		if !hasAccess(accesscontrol.ReqSignedIn,
			accesscontrol.EvalPermission(plugins.ActionAppAccess, plugins.ScopeProvider.GetResourceScope(plugin.ID))) {
			return response.Error(http.StatusForbidden, "Access Denied", nil)
		}
	}

	dto := &dtos.PluginSetting{
		Type:          string(plugin.Type),
		Id:            plugin.ID,
		Name:          plugin.Name,
		Info:          plugin.Info,
		Dependencies:  plugin.Dependencies,
		Includes:      plugin.Includes,
		BaseUrl:       plugin.BaseURL,
		Module:        plugin.Module,
		DefaultNavUrl: path.Join(hs.Cfg.AppSubURL, plugin.DefaultNavURL),
		State:         plugin.State,
		Signature:     plugin.Signature,
		SignatureType: plugin.SignatureType,
		SignatureOrg:  plugin.SignatureOrg,
	}

	if plugin.IsApp() {
		dto.Enabled = plugin.AutoEnabled
		dto.Pinned = plugin.AutoEnabled
	}

	ps, err := hs.PluginSettings.GetPluginSettingByPluginID(c.Req.Context(), &pluginsettings.GetByPluginIDArgs{
		PluginID: pluginID,
		OrgID:    c.OrgID,
	})
	if err != nil {
		if !errors.Is(err, models.ErrPluginSettingNotFound) {
			return response.Error(http.StatusInternalServerError, "Failed to get plugin settings", nil)
		}
	} else {
		dto.Enabled = ps.Enabled
		dto.Pinned = ps.Pinned
		dto.JsonData = ps.JSONData
	}

	update, exists := hs.pluginsUpdateChecker.HasUpdate(c.Req.Context(), plugin.ID)
	if exists {
		dto.LatestVersion = update
		dto.HasUpdate = true
	}

	return response.JSON(http.StatusOK, dto)
}

func (hs *HTTPServer) UpdatePluginSetting(c *models.ReqContext) response.Response {
	cmd := models.UpdatePluginSettingCmd{}
	if err := web.Bind(c.Req, &cmd); err != nil {
		return response.Error(http.StatusBadRequest, "bad request data", err)
	}
	pluginID := web.Params(c.Req)[":pluginId"]

	if _, exists := hs.pluginStore.Plugin(c.Req.Context(), pluginID); !exists {
		return response.Error(404, "Plugin not installed", nil)
	}

	cmd.OrgId = c.OrgID
	cmd.PluginId = pluginID
	if err := hs.PluginSettings.UpdatePluginSetting(c.Req.Context(), &pluginsettings.UpdateArgs{
		Enabled:                 cmd.Enabled,
		Pinned:                  cmd.Pinned,
		JSONData:                cmd.JsonData,
		SecureJSONData:          cmd.SecureJsonData,
		PluginVersion:           cmd.PluginVersion,
		PluginID:                cmd.PluginId,
		OrgID:                   cmd.OrgId,
		EncryptedSecureJSONData: cmd.EncryptedSecureJsonData,
	}); err != nil {
		return response.Error(500, "Failed to update plugin setting", err)
	}

	return response.Success("Plugin settings updated")
}

func (hs *HTTPServer) GetPluginMarkdown(c *models.ReqContext) response.Response {
	pluginID := web.Params(c.Req)[":pluginId"]
	name := web.Params(c.Req)[":name"]

	content, err := hs.pluginMarkdown(c.Req.Context(), pluginID, name)
	if err != nil {
		var notFound plugins.NotFoundError
		if errors.As(err, &notFound) {
			return response.Error(404, notFound.Error(), nil)
		}

		return response.Error(500, "Could not get markdown file", err)
	}

	// fallback try readme
	if len(content) == 0 {
		content, err = hs.pluginMarkdown(c.Req.Context(), pluginID, "readme")
		if err != nil {
			return response.Error(501, "Could not get markdown file", err)
		}
	}

	resp := response.Respond(http.StatusOK, content)
	resp.SetHeader("Content-Type", "text/plain; charset=utf-8")
	return resp
}

// CollectPluginMetrics collect metrics from a plugin.
//
// /api/plugins/:pluginId/metrics
func (hs *HTTPServer) CollectPluginMetrics(c *models.ReqContext) response.Response {
	pluginID := web.Params(c.Req)[":pluginId"]
	resp, err := hs.pluginClient.CollectMetrics(c.Req.Context(), &backend.CollectMetricsRequest{PluginContext: backend.PluginContext{PluginID: pluginID}})
	if err != nil {
		return translatePluginRequestErrorToAPIError(err)
	}

	headers := make(http.Header)
	headers.Set("Content-Type", "text/plain")

	return response.CreateNormalResponse(headers, resp.PrometheusMetrics, http.StatusOK)
}

// getPluginAssets returns public plugin assets (images, JS, etc.)
//
// /public/plugins/:pluginId/*
func (hs *HTTPServer) getPluginAssets(c *models.ReqContext) {
	pluginID := web.Params(c.Req)[":pluginId"]
	plugin, exists := hs.pluginStore.Plugin(c.Req.Context(), pluginID)
	if !exists {
		c.JsonApiErr(404, "Plugin not found", nil)
		return
	}

	// prepend slash for cleaning relative paths
	requestedFile := filepath.Clean(filepath.Join("/", web.Params(c.Req)["*"]))
	rel, err := filepath.Rel("/", requestedFile)
	if err != nil {
		// slash is prepended above therefore this is not expected to fail
		c.JsonApiErr(500, "Failed to get the relative path", err)
		return
	}

	if !plugin.IncludedInSignature(rel) {
		hs.log.Warn("Access to requested plugin file will be forbidden in upcoming Grafana versions as the file "+
			"is not included in the plugin signature", "file", requestedFile)
	}

	absPluginDir, err := filepath.Abs(plugin.PluginDir)
	if err != nil {
		c.JsonApiErr(500, "Failed to get plugin absolute path", nil)
		return
	}

	pluginFilePath := filepath.Join(absPluginDir, rel)
	// It's safe to ignore gosec warning G304 since we already clean the requested file path and subsequently
	// use this with a prefix of the plugin's directory, which is set during plugin loading
	// nolint:gosec
	f, err := os.Open(pluginFilePath)
	if err != nil {
		if os.IsNotExist(err) {
			c.JsonApiErr(404, "Plugin file not found", err)
			return
		}
		c.JsonApiErr(500, "Could not open plugin file", err)
		return
	}
	defer func() {
		if err := f.Close(); err != nil {
			hs.log.Error("Failed to close file", "err", err)
		}
	}()

	fi, err := f.Stat()
	if err != nil {
		c.JsonApiErr(500, "Plugin file exists but could not open", err)
		return
	}

	if hs.Cfg.Env == setting.Dev {
		c.Resp.Header().Set("Cache-Control", "max-age=0, must-revalidate, no-cache")
	} else {
		c.Resp.Header().Set("Cache-Control", "public, max-age=3600")
	}

	http.ServeContent(c.Resp, c.Req, pluginFilePath, fi.ModTime(), f)
}

// CheckHealth returns the health of a plugin.
// /api/plugins/:pluginId/health
func (hs *HTTPServer) CheckHealth(c *models.ReqContext) response.Response {
	pluginID := web.Params(c.Req)[":pluginId"]

	pCtx, found, err := hs.PluginContextProvider.Get(c.Req.Context(), pluginID, c.SignedInUser)
	if err != nil {
		return response.Error(500, "Failed to get plugin settings", err)
	}
	if !found {
		return response.Error(404, "Plugin not found", nil)
	}

	resp, err := hs.pluginClient.CheckHealth(c.Req.Context(), &backend.CheckHealthRequest{
		PluginContext: pCtx,
		Headers:       map[string]string{},
	})
	if err != nil {
		return translatePluginRequestErrorToAPIError(err)
	}

	payload := map[string]interface{}{
		"status":  resp.Status.String(),
		"message": resp.Message,
	}

	// Unmarshal JSONDetails if it's not empty.
	if len(resp.JSONDetails) > 0 {
		var jsonDetails map[string]interface{}
		err = json.Unmarshal(resp.JSONDetails, &jsonDetails)
		if err != nil {
			return response.Error(500, "Failed to unmarshal detailed response from backend plugin", err)
		}

		payload["details"] = jsonDetails
	}

	if resp.Status != backend.HealthStatusOk {
		return response.JSON(503, payload)
	}

	return response.JSON(http.StatusOK, payload)
}

func (hs *HTTPServer) GetPluginErrorsList(_ *models.ReqContext) response.Response {
	return response.JSON(http.StatusOK, hs.pluginErrorResolver.PluginErrors())
}

func (hs *HTTPServer) InstallPlugin(c *models.ReqContext) response.Response {
	dto := dtos.InstallPluginCommand{}
	if err := web.Bind(c.Req, &dto); err != nil {
		return response.Error(http.StatusBadRequest, "bad request data", err)
	}
	pluginID := web.Params(c.Req)[":pluginId"]

<<<<<<< HEAD
	err := hs.pluginInstaller.Add(c.Req.Context(), pluginID, dto.Version)
=======
	err := hs.pluginManager.Add(c.Req.Context(), pluginID, dto.Version, plugins.CompatOpts{
		GrafanaVersion: hs.Cfg.BuildVersion,
		OS:             runtime.GOOS,
		Arch:           runtime.GOARCH,
	})
>>>>>>> e3c72ef5
	if err != nil {
		var dupeErr plugins.DuplicateError
		if errors.As(err, &dupeErr) {
			return response.Error(http.StatusConflict, "Plugin already installed", err)
		}
		var versionUnsupportedErr repo.ErrVersionUnsupported
		if errors.As(err, &versionUnsupportedErr) {
			return response.Error(http.StatusConflict, "Plugin version not supported", err)
		}
		var versionNotFoundErr repo.ErrVersionNotFound
		if errors.As(err, &versionNotFoundErr) {
			return response.Error(http.StatusNotFound, "Plugin version not found", err)
		}
		var clientError repo.Response4xxError
		if errors.As(err, &clientError) {
			return response.Error(clientError.StatusCode, clientError.Message, err)
		}
		if errors.Is(err, plugins.ErrInstallCorePlugin) {
			return response.Error(http.StatusForbidden, "Cannot install or change a Core plugin", err)
		}

		return response.Error(http.StatusInternalServerError, "Failed to install plugin", err)
	}

	return response.JSON(http.StatusOK, []byte{})
}

func (hs *HTTPServer) UninstallPlugin(c *models.ReqContext) response.Response {
	pluginID := web.Params(c.Req)[":pluginId"]

	err := hs.pluginInstaller.Remove(c.Req.Context(), pluginID)
	if err != nil {
		if errors.Is(err, plugins.ErrPluginNotInstalled) {
			return response.Error(http.StatusNotFound, "Plugin not installed", err)
		}
		if errors.Is(err, plugins.ErrUninstallCorePlugin) {
			return response.Error(http.StatusForbidden, "Cannot uninstall a Core plugin", err)
		}
		if errors.Is(err, storage.ErrUninstallOutsideOfPluginDir) {
			return response.Error(http.StatusForbidden, "Cannot uninstall a plugin outside of the plugins directory", err)
		}

		return response.Error(http.StatusInternalServerError, "Failed to uninstall plugin", err)
	}
	return response.JSON(http.StatusOK, []byte{})
}

func translatePluginRequestErrorToAPIError(err error) response.Response {
	if errors.Is(err, backendplugin.ErrPluginNotRegistered) {
		return response.Error(404, "Plugin not found", err)
	}

	if errors.Is(err, backendplugin.ErrMethodNotImplemented) {
		return response.Error(404, "Not found", err)
	}

	if errors.Is(err, backendplugin.ErrHealthCheckFailed) {
		return response.Error(500, "Plugin health check failed", err)
	}

	if errors.Is(err, backendplugin.ErrPluginUnavailable) {
		return response.Error(503, "Plugin unavailable", err)
	}

	return response.Error(500, "Plugin request failed", err)
}

func (hs *HTTPServer) pluginMarkdown(ctx context.Context, pluginId string, name string) ([]byte, error) {
	plugin, exists := hs.pluginStore.Plugin(ctx, pluginId)
	if !exists {
		return nil, plugins.NotFoundError{PluginID: pluginId}
	}

	// nolint:gosec
	// We can ignore the gosec G304 warning since we have cleaned the requested file path and subsequently
	// use this with a prefix of the plugin's directory, which is set during plugin loading
	path := filepath.Join(plugin.PluginDir, mdFilepath(strings.ToUpper(name)))
	exists, err := fs.Exists(path)
	if err != nil {
		return nil, err
	}
	if !exists {
		path = filepath.Join(plugin.PluginDir, mdFilepath(strings.ToLower(name)))
	}

	exists, err = fs.Exists(path)
	if err != nil {
		return nil, err
	}
	if !exists {
		return make([]byte, 0), nil
	}

	// nolint:gosec
	// We can ignore the gosec G304 warning since we have cleaned the requested file path and subsequently
	// use this with a prefix of the plugin's directory, which is set during plugin loading
	data, err := os.ReadFile(path)
	if err != nil {
		return nil, err
	}
	return data, nil
}

func mdFilepath(mdFilename string) string {
	return filepath.Clean(filepath.Join("/", fmt.Sprintf("%s.md", mdFilename)))
}<|MERGE_RESOLUTION|>--- conflicted
+++ resolved
@@ -370,15 +370,11 @@
 	}
 	pluginID := web.Params(c.Req)[":pluginId"]
 
-<<<<<<< HEAD
-	err := hs.pluginInstaller.Add(c.Req.Context(), pluginID, dto.Version)
-=======
-	err := hs.pluginManager.Add(c.Req.Context(), pluginID, dto.Version, plugins.CompatOpts{
+	err := hs.pluginInstaller.Add(c.Req.Context(), pluginID, dto.Version, plugins.CompatOpts{
 		GrafanaVersion: hs.Cfg.BuildVersion,
 		OS:             runtime.GOOS,
 		Arch:           runtime.GOARCH,
 	})
->>>>>>> e3c72ef5
 	if err != nil {
 		var dupeErr plugins.DuplicateError
 		if errors.As(err, &dupeErr) {
