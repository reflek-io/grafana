--- conflicted
+++ resolved
@@ -102,26 +102,11 @@
 	pmCfg := plugins.FromGrafanaCfg(cfg)
 	reg := registry.ProvideService()
 	pm, err := ProvideService(cfg, reg, loader.New(pmCfg, license, signature.NewUnsignedAuthorizer(pmCfg),
-<<<<<<< HEAD
-		provider.ProvideService(coreRegistry)))
-=======
 		provider.ProvideService(coreRegistry)), nil)
->>>>>>> e3c72ef5
 	require.NoError(t, err)
 	ps := store.ProvideService(reg)
 
 	ctx := context.Background()
-<<<<<<< HEAD
-
-	err = pm.Run(ctx)
-	require.NoError(t, err)
-
-	verifyCorePluginCatalogue(t, ctx, ps)
-	verifyBundledPlugins(t, ctx, ps)
-	verifyPluginStaticRoutes(t, ctx, ps)
-}
-
-=======
 	verifyCorePluginCatalogue(t, ctx, ps)
 	verifyBundledPlugins(t, ctx, ps)
 	verifyPluginStaticRoutes(t, ctx, ps)
@@ -154,7 +139,6 @@
 	require.JSONEq(t, `{"results":{"A":{"frames":[{"schema":{"refId":"A","fields":[{"name":"time","type":"time","typeInfo":{"frame":"time.Time"}},{"name":"A-series","type":"number","typeInfo":{"frame":"int64","nullable":true}}]},"data":{"values":[[1661420570000,1661420630000,1661420690000,1661420750000,1661420810000,1661420870000],[1,20,90,30,5,0]]}}]}}}`, string(payload))
 }
 
->>>>>>> e3c72ef5
 func verifyCorePluginCatalogue(t *testing.T, ctx context.Context, ps *store.Service) {
 	t.Helper()
 
@@ -222,38 +206,6 @@
 	}
 
 	panels := ps.Plugins(ctx, plugins.Panel)
-<<<<<<< HEAD
-	assert.Equal(t, len(expPanels), len(panels))
-	for _, p := range panels {
-		p, exists := ps.Plugin(ctx, p.ID)
-		require.NotEqual(t, plugins.PluginDTO{}, p)
-		assert.True(t, exists)
-		assert.Contains(t, expPanels, p.ID)
-		//assert.Contains(t, ps.registeredPlugins(ctx), p.ID)
-	}
-
-	dataSources := ps.Plugins(ctx, plugins.DataSource)
-	assert.Equal(t, len(expDataSources), len(dataSources))
-	for _, ds := range dataSources {
-		p, exists := ps.Plugin(ctx, ds.ID)
-		require.NotEqual(t, plugins.PluginDTO{}, p)
-		assert.True(t, exists)
-		assert.Contains(t, expDataSources, ds.ID)
-		//assert.Contains(t, ps.registeredPlugins(ctx), ds.ID)
-	}
-
-	apps := ps.Plugins(ctx, plugins.App)
-	assert.Equal(t, len(expApps), len(apps))
-	for _, app := range apps {
-		p, exists := ps.Plugin(ctx, app.ID)
-		require.NotEqual(t, plugins.PluginDTO{}, p)
-		assert.True(t, exists)
-		assert.Contains(t, expApps, app.ID)
-		//assert.Contains(t, ps.registeredPlugins(ctx), app.ID)
-	}
-
-	assert.Equal(t, len(expPanels)+len(expDataSources)+len(expApps), len(ps.Plugins(ctx)))
-=======
 	require.Equal(t, len(expPanels), len(panels))
 	for _, p := range panels {
 		p, exists := ps.Plugin(ctx, p.ID)
@@ -281,7 +233,6 @@
 	}
 
 	require.Equal(t, len(expPanels)+len(expDataSources)+len(expApps), len(ps.Plugins(ctx)))
->>>>>>> e3c72ef5
 }
 
 func verifyBundledPlugins(t *testing.T, ctx context.Context, ps *store.Service) {
@@ -302,14 +253,6 @@
 		pluginRoutes[r.PluginID] = r
 	}
 
-<<<<<<< HEAD
-	inputPlugin, exists := ps.Plugin(ctx, "input")
-	require.NotEqual(t, plugins.PluginDTO{}, inputPlugin)
-	assert.True(t, exists)
-	assert.NotNil(t, dsPlugins["input"])
-
-=======
->>>>>>> e3c72ef5
 	for _, pluginID := range []string{"input"} {
 		require.Contains(t, pluginRoutes, pluginID)
 		require.True(t, strings.HasPrefix(pluginRoutes[pluginID].Directory, inputPlugin.PluginDir))
@@ -328,15 +271,6 @@
 	require.NotNil(t, routes["input"])
 	require.Equal(t, routes["input"].Directory, inputPlugin.PluginDir)
 
-<<<<<<< HEAD
-	inputPlugin, _ := ps.Plugin(ctx, "input")
-	assert.NotNil(t, routes["input"])
-	assert.Equal(t, routes["input"].Directory, inputPlugin.PluginDir)
-
-	testAppPlugin, _ := ps.Plugin(ctx, "test-app")
-	assert.Contains(t, routes, "test-app")
-	assert.Equal(t, routes["test-app"].Directory, testAppPlugin.PluginDir)
-=======
 	testAppPlugin, _ := ps.Plugin(ctx, "test-app")
 	require.Contains(t, routes, "test-app")
 	require.Equal(t, routes["test-app"].Directory, testAppPlugin.PluginDir)
@@ -350,7 +284,6 @@
 			require.NotNil(t, pc)
 		}
 	}
->>>>>>> e3c72ef5
 }
 
 type fakeTracer struct {
