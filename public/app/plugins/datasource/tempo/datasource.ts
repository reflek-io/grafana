import { identity, pick, pickBy, groupBy, startCase } from 'lodash';
import { EMPTY, from, lastValueFrom, merge, Observable, of, throwError } from 'rxjs';
import { catchError, concatMap, map, mergeMap, toArray } from 'rxjs/operators';

import {
  DataQueryRequest,
  DataQueryResponse,
  DataQueryResponseData,
  DataSourceApi,
  DataSourceInstanceSettings,
  FieldType,
  isValidGoDuration,
  LoadingState,
  ScopedVars,
} from '@grafana/data';
import {
  config,
  BackendSrvRequest,
  DataSourceWithBackend,
  getBackendSrv,
  reportInteraction,
  TemplateSrv,
  getTemplateSrv,
} from '@grafana/runtime';
import { SpanBarOptions } from '@jaegertracing/jaeger-ui-components';
import { NodeGraphOptions } from 'app/core/components/NodeGraphSettings';
import { TraceToLogsOptions } from 'app/core/components/TraceToLogs/TraceToLogsSettings';
import { serializeParams } from 'app/core/utils/fetch';
import { getDatasourceSrv } from 'app/features/plugins/datasource_srv';

import { LokiOptions } from '../loki/types';
import { PrometheusDatasource } from '../prometheus/datasource';
import { PromQuery } from '../prometheus/types';

import {
  failedMetric,
  histogramMetric,
  mapPromMetricsToServiceMap,
  serviceMapMetrics,
  totalsMetric,
  rateMetric,
  durationMetric,
  errorRateMetric,
  defaultTableFilter,
} from './graphTransform';
import TempoLanguageProvider from './language_provider';
import {
  transformTrace,
  transformTraceList,
  transformFromOTLP as transformFromOTEL,
  createTableFrameFromSearch,
  createTableFrameFromTraceQlQuery,
} from './resultTransformer';
<<<<<<< HEAD
import { mockedSearchResponse } from './traceql/mockedSearchResponse';

// search = Loki search, nativeSearch = Tempo search for backwards compatibility
export type TempoQueryType = 'traceql' | 'search' | 'traceId' | 'serviceMap' | 'upload' | 'nativeSearch' | 'clear';

export interface TempoJsonData extends DataSourceJsonData {
  tracesToLogs?: TraceToLogsOptions;
  serviceMap?: {
    datasourceUid?: string;
  };
  search?: {
    hide?: boolean;
  };
  nodeGraph?: NodeGraphOptions;
  lokiSearch?: {
    datasourceUid?: string;
  };
  spanBar?: {
    tag: string;
  };
}

export interface TempoQuery extends DataQuery {
  query: string;
  // Query to find list of traces, e.g., via Loki
  linkedQuery?: LokiQuery;
  search?: string;
  queryType: TempoQueryType;
  serviceName?: string;
  spanName?: string;
  minDuration?: string;
  maxDuration?: string;
  limit?: number;
  serviceMapQuery?: string;
}

interface SearchQueryParams {
  minDuration?: string;
  maxDuration?: string;
  limit?: number;
  tags?: string;
  start?: number;
  end?: number;
}
=======
import { SearchQueryParams, TempoQuery, TempoJsonData } from './types';
>>>>>>> d5d7e920

export const DEFAULT_LIMIT = 20;

export class TempoDatasource extends DataSourceWithBackend<TempoQuery, TempoJsonData> {
  tracesToLogs?: TraceToLogsOptions;
  serviceMap?: {
    datasourceUid?: string;
  };
  search?: {
    hide?: boolean;
  };
  nodeGraph?: NodeGraphOptions;
  lokiSearch?: {
    datasourceUid?: string;
  };
  uploadedJson?: string | ArrayBuffer | null = null;
  spanBar?: SpanBarOptions;
  languageProvider: TempoLanguageProvider;

  constructor(
    private instanceSettings: DataSourceInstanceSettings<TempoJsonData>,
    private readonly templateSrv: TemplateSrv = getTemplateSrv()
  ) {
    super(instanceSettings);
    this.tracesToLogs = instanceSettings.jsonData.tracesToLogs;
    this.serviceMap = instanceSettings.jsonData.serviceMap;
    this.search = instanceSettings.jsonData.search;
    this.nodeGraph = instanceSettings.jsonData.nodeGraph;
    this.lokiSearch = instanceSettings.jsonData.lokiSearch;
    this.languageProvider = new TempoLanguageProvider(this);
  }

  query(options: DataQueryRequest<TempoQuery>): Observable<DataQueryResponse> {
    const subQueries: Array<Observable<DataQueryResponse>> = [];
    const filteredTargets = options.targets.filter((target) => !target.hide);
    const targets: { [type: string]: TempoQuery[] } = groupBy(filteredTargets, (t) => t.queryType || 'traceId');

    if (targets.clear) {
      return of({ data: [], state: LoadingState.Done });
    }

    const logsDatasourceUid = this.getLokiSearchDS();

    // Run search queries on linked datasource
    if (logsDatasourceUid && targets.search?.length > 0) {
      reportInteraction('grafana_traces_loki_search_queried', {
        datasourceType: 'tempo',
        app: options.app ?? '',
        linkedQueryExpr: targets.search[0].linkedQuery?.expr ?? '',
      });

      const dsSrv = getDatasourceSrv();
      subQueries.push(
        from(dsSrv.get(logsDatasourceUid)).pipe(
          mergeMap((linkedDatasource: DataSourceApi) => {
            // Wrap linked query into a data request based on original request
            const linkedRequest: DataQueryRequest = { ...options, targets: targets.search.map((t) => t.linkedQuery!) };
            // Find trace matchers in derived fields of the linked datasource that's identical to this datasource
            const settings: DataSourceInstanceSettings<LokiOptions> = (linkedDatasource as any).instanceSettings;
            const traceLinkMatcher: string[] =
              settings.jsonData.derivedFields
                ?.filter((field) => field.datasourceUid === this.uid && field.matcherRegex)
                .map((field) => field.matcherRegex) || [];

            if (!traceLinkMatcher || traceLinkMatcher.length === 0) {
              return throwError(
                () =>
                  new Error(
                    'No Loki datasource configured for search. Set up Derived Fields for traces in a Loki datasource settings and link it to this Tempo datasource.'
                  )
              );
            } else {
              return (linkedDatasource.query(linkedRequest) as Observable<DataQueryResponse>).pipe(
                map((response) =>
                  response.error ? response : transformTraceList(response, this.uid, this.name, traceLinkMatcher)
                )
              );
            }
          })
        )
      );
    }

    if (targets.nativeSearch?.length) {
      try {
        reportInteraction('grafana_traces_search_queried', {
          datasourceType: 'tempo',
          app: options.app ?? '',
          serviceName: targets.nativeSearch[0].serviceName ?? '',
          spanName: targets.nativeSearch[0].spanName ?? '',
          resultLimit: targets.nativeSearch[0].limit ?? '',
          search: targets.nativeSearch[0].search ?? '',
        });

        const timeRange = { startTime: options.range.from.unix(), endTime: options.range.to.unix() };
        const query = this.applyVariables(targets.nativeSearch[0], options.scopedVars);
        const searchQuery = this.buildSearchQuery(query, timeRange);
        subQueries.push(
          this._request('/api/search', searchQuery).pipe(
            map((response) => {
              return {
                data: [createTableFrameFromSearch(response.data.traces, this.instanceSettings)],
              };
            }),
            catchError((error) => {
              return of({ error: { message: error.data.message }, data: [] });
            })
          )
        );
      } catch (error) {
        return of({ error: { message: error instanceof Error ? error.message : 'Unknown error occurred' }, data: [] });
      }
    }
    if (targets.traceql?.length) {
      try {
        reportInteraction('grafana_traces_traceql_queried', {
          datasourceType: 'tempo',
          app: options.app ?? '',
        });

        subQueries.push(
          of({
            data: [createTableFrameFromTraceQlQuery(mockedSearchResponse().traces, this.instanceSettings)],
          })
        );
      } catch (error) {
        return of({ error: { message: error instanceof Error ? error.message : 'Unknown error occurred' }, data: [] });
      }
    }

    if (targets.upload?.length) {
      if (this.uploadedJson) {
        reportInteraction('grafana_traces_json_file_uploaded', {
          datasourceType: 'tempo',
          app: options.app ?? '',
        });

        const jsonData = JSON.parse(this.uploadedJson as string);
        const isTraceData = jsonData.batches;
        const isServiceGraphData =
          Array.isArray(jsonData) && jsonData.some((df) => df?.meta?.preferredVisualisationType === 'nodeGraph');

        if (isTraceData) {
          subQueries.push(of(transformFromOTEL(jsonData.batches, this.nodeGraph?.enabled)));
        } else if (isServiceGraphData) {
          subQueries.push(of({ data: jsonData, state: LoadingState.Done }));
        } else {
          subQueries.push(of({ error: { message: 'Unable to parse uploaded data.' }, data: [] }));
        }
      } else {
        subQueries.push(of({ data: [], state: LoadingState.Done }));
      }
    }

    if (this.serviceMap?.datasourceUid && targets.serviceMap?.length > 0) {
      reportInteraction('grafana_traces_service_graph_queried', {
        datasourceType: 'tempo',
        app: options.app ?? '',
        serviceMapQuery: targets.serviceMap[0].serviceMapQuery ?? '',
      });

      const dsId = this.serviceMap.datasourceUid;
      const tempoDsUid = this.uid;
      if (config.featureToggles.tempoApmTable) {
        subQueries.push(
          serviceMapQuery(options, dsId, tempoDsUid).pipe(
            concatMap((result) =>
              rateQuery(options, result, dsId).pipe(
                concatMap((result) => errorAndDurationQuery(options, result, dsId, tempoDsUid))
              )
            )
          )
        );
      } else {
        subQueries.push(serviceMapQuery(options, dsId, tempoDsUid));
      }
    }

    if (targets.traceId?.length > 0) {
      reportInteraction('grafana_traces_traceID_queried', {
        datasourceType: 'tempo',
        app: options.app ?? '',
        query: targets.traceId[0].query ?? '',
      });

      subQueries.push(this.handleTraceIdQuery(options, targets.traceId));
    }

    return merge(...subQueries);
  }

  applyTemplateVariables(query: TempoQuery, scopedVars: ScopedVars): Record<string, any> {
    return this.applyVariables(query, scopedVars);
  }

  interpolateVariablesInQueries(queries: TempoQuery[], scopedVars: ScopedVars): TempoQuery[] {
    if (!queries || queries.length === 0) {
      return [];
    }

    return queries.map((query) => {
      return {
        ...query,
        datasource: this.getRef(),
        ...this.applyVariables(query, scopedVars),
      };
    });
  }

  applyVariables(query: TempoQuery, scopedVars: ScopedVars) {
    const expandedQuery = { ...query };

    if (query.linkedQuery) {
      expandedQuery.linkedQuery = {
        ...query.linkedQuery,
        expr: this.templateSrv.replace(query.linkedQuery?.expr ?? '', scopedVars),
      };
    }

    return {
      ...expandedQuery,
      query: this.templateSrv.replace(query.query ?? '', scopedVars),
      serviceName: this.templateSrv.replace(query.serviceName ?? '', scopedVars),
      spanName: this.templateSrv.replace(query.spanName ?? '', scopedVars),
      search: this.templateSrv.replace(query.search ?? '', scopedVars),
      minDuration: this.templateSrv.replace(query.minDuration ?? '', scopedVars),
      maxDuration: this.templateSrv.replace(query.maxDuration ?? '', scopedVars),
    };
  }

  /**
   * Handles the simplest of the queries where we have just a trace id and return trace data for it.
   * @param options
   * @param targets
   * @private
   */
  private handleTraceIdQuery(
    options: DataQueryRequest<TempoQuery>,
    targets: TempoQuery[]
  ): Observable<DataQueryResponse> {
    const validTargets = targets.filter((t) => t.query).map((t) => ({ ...t, query: t.query.trim() }));
    if (!validTargets.length) {
      return EMPTY;
    }

    const traceRequest: DataQueryRequest<TempoQuery> = { ...options, targets: validTargets };
    return super.query(traceRequest).pipe(
      map((response) => {
        if (response.error) {
          return response;
        }
        return transformTrace(response, this.nodeGraph?.enabled);
      })
    );
  }

  async metadataRequest(url: string, params = {}) {
    return await lastValueFrom(this._request(url, params, { method: 'GET', hideFromInspector: true }));
  }

  private _request(apiUrl: string, data?: any, options?: Partial<BackendSrvRequest>): Observable<Record<string, any>> {
    const params = data ? serializeParams(data) : '';
    const url = `${this.instanceSettings.url}${apiUrl}${params.length ? `?${params}` : ''}`;
    const req = { ...options, url };

    return getBackendSrv().fetch(req);
  }

  async testDatasource(): Promise<any> {
    const options: BackendSrvRequest = {
      headers: {},
      method: 'GET',
      url: `${this.instanceSettings.url}/api/echo`,
    };
    const response = await lastValueFrom(getBackendSrv().fetch<any>(options));

    if (response?.ok) {
      return { status: 'success', message: 'Data source is working' };
    }
  }

  getQueryDisplayText(query: TempoQuery) {
    if (query.queryType === 'nativeSearch') {
      let result = [];
      for (const key of ['serviceName', 'spanName', 'search', 'minDuration', 'maxDuration', 'limit']) {
        if (query.hasOwnProperty(key) && query[key as keyof TempoQuery]) {
          result.push(`${startCase(key)}: ${query[key as keyof TempoQuery]}`);
        }
      }
      return result.join(', ');
    }
    return query.query;
  }

  buildSearchQuery(query: TempoQuery, timeRange?: { startTime: number; endTime?: number }): SearchQueryParams {
    let tags = query.search ?? '';

    let tempoQuery = pick(query, ['minDuration', 'maxDuration', 'limit']);
    // Remove empty properties
    tempoQuery = pickBy(tempoQuery, identity);

    if (query.serviceName) {
      tags += ` service.name="${query.serviceName}"`;
    }
    if (query.spanName) {
      tags += ` name="${query.spanName}"`;
    }

    // Set default limit
    if (!tempoQuery.limit) {
      tempoQuery.limit = DEFAULT_LIMIT;
    }

    // Validate query inputs and remove spaces if valid
    if (tempoQuery.minDuration) {
      tempoQuery.minDuration = this.templateSrv.replace(tempoQuery.minDuration ?? '');
      if (!isValidGoDuration(tempoQuery.minDuration)) {
        throw new Error('Please enter a valid min duration.');
      }
      tempoQuery.minDuration = tempoQuery.minDuration.replace(/\s/g, '');
    }
    if (tempoQuery.maxDuration) {
      tempoQuery.maxDuration = this.templateSrv.replace(tempoQuery.maxDuration ?? '');
      if (!isValidGoDuration(tempoQuery.maxDuration)) {
        throw new Error('Please enter a valid max duration.');
      }
      tempoQuery.maxDuration = tempoQuery.maxDuration.replace(/\s/g, '');
    }

    if (!Number.isInteger(tempoQuery.limit) || tempoQuery.limit <= 0) {
      throw new Error('Please enter a valid limit.');
    }

    let searchQuery: SearchQueryParams = { tags, ...tempoQuery };

    if (timeRange) {
      searchQuery.start = timeRange.startTime;
      searchQuery.end = timeRange.endTime;
    }

    return searchQuery;
  }

  // Get linked loki search datasource. Fall back to legacy loki search/trace to logs config
  getLokiSearchDS = (): string | undefined => {
    const legacyLogsDatasourceUid =
      this.tracesToLogs?.lokiSearch !== false && this.lokiSearch === undefined
        ? this.tracesToLogs?.datasourceUid
        : undefined;
    return this.lokiSearch?.datasourceUid ?? legacyLogsDatasourceUid;
  };
}

function queryPrometheus(request: DataQueryRequest<PromQuery>, datasourceUid: string) {
  return from(getDatasourceSrv().get(datasourceUid)).pipe(
    mergeMap((ds) => {
      return (ds as PrometheusDatasource).query(request);
    })
  );
}

function serviceMapQuery(request: DataQueryRequest<TempoQuery>, datasourceUid: string, tempoDatasourceUid: string) {
  const serviceMapRequest = makePromServiceMapRequest(request);

  return queryPrometheus(serviceMapRequest, datasourceUid).pipe(
    // Just collect all the responses first before processing into node graph data
    toArray(),
    map((responses: DataQueryResponse[]) => {
      const errorRes = responses.find((res) => !!res.error);
      if (errorRes) {
        throw new Error(errorRes.error!.message);
      }

      const { nodes, edges } = mapPromMetricsToServiceMap(responses, request.range);
      nodes.fields[0].config = getFieldConfig(
        datasourceUid,
        tempoDatasourceUid,
        '__data.fields.id',
        '__data.fields[0]'
      );
      edges.fields[0].config = getFieldConfig(
        datasourceUid,
        tempoDatasourceUid,
        '__data.fields.target',
        '__data.fields.target',
        '__data.fields.source'
      );

      return {
        data: [nodes, edges],
        state: LoadingState.Done,
      };
    })
  );
}

function rateQuery(
  request: DataQueryRequest<TempoQuery>,
  serviceMapResponse: DataQueryResponse,
  datasourceUid: string
) {
  const serviceMapRequest = makePromServiceMapRequest(request);
  serviceMapRequest.targets = makeApmRequest([buildExpr(rateMetric, defaultTableFilter, request)]);

  return queryPrometheus(serviceMapRequest, datasourceUid).pipe(
    toArray(),
    map((responses: DataQueryResponse[]) => {
      const errorRes = responses.find((res) => !!res.error);
      if (errorRes) {
        throw new Error(errorRes.error!.message);
      }
      return {
        data: [responses[0]?.data ?? [], serviceMapResponse.data[0], serviceMapResponse.data[1]],
        state: LoadingState.Done,
      };
    })
  );
}

// we need the response from the rate query to get the rate span_name(s),
// -> which determine the errorRate/duration span_name(s) we need to query
function errorAndDurationQuery(
  request: DataQueryRequest<TempoQuery>,
  rateResponse: DataQueryResponse,
  datasourceUid: string,
  tempoDatasourceUid: string
) {
  let apmMetrics = [];
  let errorRateBySpanName = '';
  let durationsBySpanName: string[] = [];
  const spanNames = rateResponse.data[0][0]?.fields[1]?.values.toArray() ?? [];

  if (spanNames.length > 0) {
    errorRateBySpanName = buildExpr(errorRateMetric, 'span_name=~"' + spanNames.join('|') + '"', request);
    apmMetrics.push(errorRateBySpanName);
    spanNames.map((name: string) => {
      const metric = buildExpr(durationMetric, 'span_name=~"' + name + '"', request);
      durationsBySpanName.push(metric);
      apmMetrics.push(metric);
    });
  }

  const serviceMapRequest = makePromServiceMapRequest(request);
  serviceMapRequest.targets = makeApmRequest(apmMetrics);

  return queryPrometheus(serviceMapRequest, datasourceUid).pipe(
    // Just collect all the responses first before processing into node graph data
    toArray(),
    map((errorAndDurationResponse: DataQueryResponse[]) => {
      const errorRes = errorAndDurationResponse.find((res) => !!res.error);
      if (errorRes) {
        throw new Error(errorRes.error!.message);
      }

      const apmTable = getApmTable(
        request,
        rateResponse,
        errorAndDurationResponse[0],
        errorRateBySpanName,
        durationsBySpanName,
        datasourceUid,
        tempoDatasourceUid
      );

      if (apmTable.fields.length === 0) {
        return {
          data: [rateResponse.data[1], rateResponse.data[2]],
          state: LoadingState.Done,
        };
      }

      return {
        data: [apmTable, rateResponse.data[1], rateResponse.data[2]],
        state: LoadingState.Done,
      };
    })
  );
}

function makePromLink(title: string, expr: string, datasourceUid: string, instant: boolean) {
  return {
    url: '',
    title,
    internal: {
      query: {
        expr: expr,
        range: !instant,
        exemplar: !instant,
        instant: instant,
      } as PromQuery,
      datasourceUid,
      datasourceName: getDatasourceSrv().getDataSourceSettingsByUid(datasourceUid)?.name ?? '',
    },
  };
}

export function getFieldConfig(
  datasourceUid: string,
  tempoDatasourceUid: string,
  targetField: string,
  tempoField: string,
  sourceField?: string
) {
  sourceField = sourceField ? `client="\${${sourceField}}",` : '';
  return {
    links: [
      makePromLink(
        'Request rate',
        `sum by (client, server)(rate(${totalsMetric}{${sourceField}server="\${${targetField}}"}[$__rate_interval]))`,
        datasourceUid,
        false
      ),
      makePromLink(
        'Request histogram',
        `histogram_quantile(0.9, sum(rate(${histogramMetric}{${sourceField}server="\${${targetField}}"}[$__rate_interval])) by (le, client, server))`,
        datasourceUid,
        false
      ),
      makePromLink(
        'Failed request rate',
        `sum by (client, server)(rate(${failedMetric}{${sourceField}server="\${${targetField}}"}[$__rate_interval]))`,
        datasourceUid,
        false
      ),
      makeTempoLink('View traces', `\${${tempoField}}`, '', tempoDatasourceUid),
    ],
  };
}

export function makeTempoLink(title: string, serviceName: string, spanName: string, datasourceUid: string) {
  let query = { queryType: 'nativeSearch' } as TempoQuery;
  if (serviceName !== '') {
    query.serviceName = serviceName;
  }
  if (spanName !== '') {
    query.spanName = spanName;
  }

  return {
    url: '',
    title,
    internal: {
      query,
      datasourceUid,
      datasourceName: getDatasourceSrv().getDataSourceSettingsByUid(datasourceUid)?.name ?? '',
    },
  };
}

function makePromServiceMapRequest(options: DataQueryRequest<TempoQuery>): DataQueryRequest<PromQuery> {
  return {
    ...options,
    targets: serviceMapMetrics.map((metric) => {
      return {
        refId: metric,
        // options.targets[0] is not correct here, but not sure what should happen if you have multiple queries for
        // service map at the same time anyway
        expr: `rate(${metric}${options.targets[0].serviceMapQuery || ''}[$__range])`,
        instant: true,
      };
    }),
  };
}

function getApmTable(
  request: DataQueryRequest<TempoQuery>,
  rateResponse: DataQueryResponse,
  secondResponse: DataQueryResponse,
  errorRateBySpanName: string,
  durationsBySpanName: string[],
  datasourceUid: string,
  tempoDatasourceUid: string
) {
  let df: any = { fields: [] };
  const rate = rateResponse.data[0]?.filter((x: { refId: string }) => {
    return x.refId === buildExpr(rateMetric, defaultTableFilter, request);
  });
  const errorRate = secondResponse.data.filter((x) => {
    return x.refId === errorRateBySpanName;
  });
  const duration = secondResponse.data.filter((x) => {
    return durationsBySpanName.includes(x.refId);
  });

  if (rate.length > 0 && rate[0].fields?.length > 2) {
    df.fields.push({
      ...rate[0].fields[1],
      name: 'Name',
      config: {
        filterable: false,
      },
    });

    df.fields.push({
      ...rate[0].fields[2],
      name: 'Rate',
      config: {
        links: [
          makePromLink(
            'Rate',
            buildLinkExpr(buildExpr(rateMetric, 'span_name="${__data.fields[0]}"', request)),
            datasourceUid,
            false
          ),
        ],
        decimals: 2,
      },
    });

    df.fields.push({
      ...rate[0].fields[2],
      name: ' ',
      labels: null,
      config: {
        color: {
          mode: 'continuous-BlPu',
        },
        custom: {
          displayMode: 'lcd-gauge',
        },
        decimals: 3,
      },
    });
  }

  if (errorRate.length > 0 && errorRate[0].fields?.length > 2) {
    const errorRateNames = errorRate[0].fields[1]?.values.toArray() ?? [];
    const errorRateValues = errorRate[0].fields[2]?.values.toArray() ?? [];
    let errorRateObj: any = {};
    errorRateNames.map((name: string, index: number) => {
      errorRateObj[name] = { value: errorRateValues[index] };
    });

    const values = getRateAlignedValues({ ...rate }, errorRateObj);

    df.fields.push({
      ...errorRate[0].fields[2],
      name: 'Error Rate',
      values: values,
      config: {
        links: [
          makePromLink(
            'Error Rate',
            buildLinkExpr(buildExpr(errorRateMetric, 'span_name="${__data.fields[0]}"', request)),
            datasourceUid,
            false
          ),
        ],
        decimals: 2,
      },
    });

    df.fields.push({
      ...errorRate[0].fields[2],
      name: '  ',
      values: values,
      labels: null,
      config: {
        color: {
          mode: 'continuous-RdYlGr',
        },
        custom: {
          displayMode: 'lcd-gauge',
        },
        decimals: 3,
      },
    });
  }

  if (duration.length > 0 && duration[0].fields?.length > 1) {
    let durationObj: any = {};
    duration.map((d) => {
      const delimiter = d.refId?.includes('span_name=~"') ? 'span_name=~"' : 'span_name="';
      const name = d.refId?.split(delimiter)[1].split('"}')[0];
      durationObj[name] = { value: d.fields[1].values.toArray()[0] };
    });

    df.fields.push({
      ...duration[0].fields[1],
      name: 'Duration (p90)',
      values: getRateAlignedValues({ ...rate }, durationObj),
      config: {
        links: [
          makePromLink(
            'Duration',
            buildLinkExpr(buildExpr(durationMetric, 'span_name="${__data.fields[0]}"', request)),
            datasourceUid,
            false
          ),
        ],
        unit: 's',
      },
    });
  }

  if (df.fields.length > 0 && df.fields[0].values) {
    df.fields.push({
      name: 'Links',
      type: FieldType.string,
      values: df.fields[0].values.map(() => {
        return 'Tempo';
      }),
      config: {
        links: [makeTempoLink('Tempo', '', `\${__data.fields[0]}`, tempoDatasourceUid)],
      },
    });
  }

  return df;
}

export function buildExpr(
  metric: { expr: string; params: string[] },
  extraParams: string,
  request: DataQueryRequest<TempoQuery>
) {
  let serviceMapQuery = request.targets[0]?.serviceMapQuery?.replace('{', '').replace('}', '') ?? '';
  // map serviceGraph metric tags to APM metric tags
  serviceMapQuery = serviceMapQuery.replace('client', 'service').replace('server', 'service');
  const metricParams = serviceMapQuery.includes('span_name')
    ? metric.params.concat(serviceMapQuery)
    : metric.params
        .concat(serviceMapQuery)
        .concat(extraParams)
        .filter((item: string) => item);
  return metric.expr.replace('{}', '{' + metricParams.join(',') + '}');
}

export function buildLinkExpr(expr: string) {
  // don't want top 5 or by span name in links
  expr = expr.replace('topk(5, ', '').replace(' by (span_name))', '');
  return expr.replace('__range', '__rate_interval');
}

// query result frames can come back in any order
// here we align the table col values to the same row name (rateName) across the table
export function getRateAlignedValues(
  rateResp: DataQueryResponseData[],
  objToAlign: { [x: string]: { value: string } }
) {
  const rateNames = rateResp[0]?.fields[1]?.values.toArray() ?? [];
  let values: string[] = [];

  for (let i = 0; i < rateNames.length; i++) {
    if (Object.keys(objToAlign).includes(rateNames[i])) {
      values.push(objToAlign[rateNames[i]].value);
    } else {
      values.push('0');
    }
  }

  return values;
}

export function makeApmRequest(metrics: any[]) {
  return metrics.map((metric) => {
    return {
      refId: metric,
      expr: metric,
      instant: true,
    };
  });
}<|MERGE_RESOLUTION|>--- conflicted
+++ resolved
@@ -51,54 +51,8 @@
   createTableFrameFromSearch,
   createTableFrameFromTraceQlQuery,
 } from './resultTransformer';
-<<<<<<< HEAD
 import { mockedSearchResponse } from './traceql/mockedSearchResponse';
-
-// search = Loki search, nativeSearch = Tempo search for backwards compatibility
-export type TempoQueryType = 'traceql' | 'search' | 'traceId' | 'serviceMap' | 'upload' | 'nativeSearch' | 'clear';
-
-export interface TempoJsonData extends DataSourceJsonData {
-  tracesToLogs?: TraceToLogsOptions;
-  serviceMap?: {
-    datasourceUid?: string;
-  };
-  search?: {
-    hide?: boolean;
-  };
-  nodeGraph?: NodeGraphOptions;
-  lokiSearch?: {
-    datasourceUid?: string;
-  };
-  spanBar?: {
-    tag: string;
-  };
-}
-
-export interface TempoQuery extends DataQuery {
-  query: string;
-  // Query to find list of traces, e.g., via Loki
-  linkedQuery?: LokiQuery;
-  search?: string;
-  queryType: TempoQueryType;
-  serviceName?: string;
-  spanName?: string;
-  minDuration?: string;
-  maxDuration?: string;
-  limit?: number;
-  serviceMapQuery?: string;
-}
-
-interface SearchQueryParams {
-  minDuration?: string;
-  maxDuration?: string;
-  limit?: number;
-  tags?: string;
-  start?: number;
-  end?: number;
-}
-=======
 import { SearchQueryParams, TempoQuery, TempoJsonData } from './types';
->>>>>>> d5d7e920
 
 export const DEFAULT_LIMIT = 20;
 
