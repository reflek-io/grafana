--- conflicted
+++ resolved
@@ -90,20 +90,25 @@
 }
 
 export interface DataSourceApi {
+  interval?: string;
+
   /**
    * Imports queries from a different datasource
    */
   importQueries?(queries: DataQuery[], originMeta: PluginMeta): Promise<DataQuery[]>;
+
   /**
    * Initializes a datasource after instantiation
    */
   init?: () => void;
+
+  /**
+   * Main metrics / data query action
+   */
   query(options: DataQueryOptions): Promise<DataQueryResponse>;
-<<<<<<< HEAD
+
+  /**
+   * Test & verify datasource settings & connection details
+   */
   testDatasource(): Promise<any>;
-
-  interval?: string;
-=======
-  testDatasource?: () => Promise<any>;
->>>>>>> cab2c518
 }