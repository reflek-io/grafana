--- conflicted
+++ resolved
@@ -297,26 +297,18 @@
     },
   } as any);
 
-<<<<<<< HEAD
-  const store = configureStore({ user: { orgId: 1, timeZone: 'utc' } });
-=======
-  const store = configureStore();
-  store.getState().user = {
-    ...initialUserState,
-    orgId: 1,
-    timeZone: 'utc',
-  };
->>>>>>> 303352a8
-
-  store.getState().navIndex = {
-    explore: {
-      id: 'explore',
-      text: 'Explore',
-      subTitle: 'Explore your data',
-      icon: 'compass',
-      url: '/explore',
-    },
-  };
+  const store = configureStore({
+    user: { ...initialUserState, orgId: 1, timeZone: 'utc' },
+    navIndex: {
+      explore: {
+        id: 'explore',
+        text: 'Explore',
+        subTitle: 'Explore your data',
+        icon: 'compass',
+        url: '/explore',
+      },
+    },
+  });
 
   locationService.push({ pathname: '/explore' });
 
