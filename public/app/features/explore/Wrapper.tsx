--- conflicted
+++ resolved
@@ -5,11 +5,8 @@
 
 import { locationService } from '@grafana/runtime';
 import { ErrorBoundaryAlert } from '@grafana/ui';
-<<<<<<< HEAD
 import { SplitView } from 'app/core/components/SplitPaneWrapper/SplitView';
-=======
 import { GrafanaContext } from 'app/core/context/GrafanaContext';
->>>>>>> 968e2218
 import { GrafanaRouteComponentProps } from 'app/core/navigation/types';
 import { StoreState } from 'app/types';
 import { ExploreId, ExploreQueryParams } from 'app/types/explore';
@@ -62,11 +59,8 @@
 
 type Props = OwnProps & RouteProps & ConnectedProps<typeof connector>;
 class WrapperUnconnected extends PureComponent<Props> {
-<<<<<<< HEAD
   minWidth = 200;
-=======
   static contextType = GrafanaContext;
->>>>>>> 968e2218
 
   componentWillUnmount() {
     const { left, right } = this.props.queryParams;
