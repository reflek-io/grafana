--- conflicted
+++ resolved
@@ -39,18 +39,7 @@
               <td>{formatDate(timeZone, key.created)}</td>
               <td>{formatLastUsedAtDate(timeZone, key.lastUsedAt)}</td>
               <td className="width-1 text-center">
-<<<<<<< HEAD
-                {key.isRevoked && (
-                  <span
-                    title="This token was reported as exposed by GitHub and was automatically revoked."
-                    className="label label-tag label-tag--gray"
-                  >
-                    Revoked
-                  </span>
-                )}
-=======
                 {key.isRevoked && <span className="label label-tag label-tag--gray">Revoked</span>}
->>>>>>> 4a9137ac
               </td>
               <td>
                 <DeleteButton
