// Libaries
import _ from 'lodash';
// Constants
import { DEFAULT_ANNOTATION_COLOR } from '@grafana/ui';
import { GRID_CELL_HEIGHT, GRID_CELL_VMARGIN, GRID_COLUMN_COUNT, REPEAT_DIR_VERTICAL } from 'app/core/constants';
// Utils & Services
import { Emitter } from 'app/core/utils/emitter';
import { contextSrv } from 'app/core/services/context_srv';
import sortByKeys from 'app/core/utils/sort_by_keys';
// Types
import { GridPos, panelAdded, PanelModel, panelRemoved } from './PanelModel';
import { DashboardMigrator } from './DashboardMigrator';
<<<<<<< HEAD
import { TimeRange, TimeZone, AppEvent, EventBus, EventBusSrv } from '@grafana/data';
=======
import { AppEvent, dateTime, DateTimeInput, isDateTime, PanelEvents, TimeRange, TimeZone, toUtc } from '@grafana/data';
>>>>>>> 5568b32c
import { UrlQueryValue } from '@grafana/runtime';
import { CoreEvents, DashboardMeta, KIOSK_MODE_TV } from 'app/types';

export interface CloneOptions {
  saveVariables?: boolean;
  saveTimerange?: boolean;
  message?: string;
}

export class DashboardModel {
  id: any;
  uid: string;
  title: string;
  autoUpdate: any;
  description: any;
  tags: any;
  style: any;
  timezone: any;
  editable: any;
  graphTooltip: any;
  time: any;
  private originalTime: any;
  timepicker: any;
  templating: { list: any[] };
  private originalTemplating: any;
  annotations: { list: any[] };
  refresh: any;
  snapshot: any;
  schemaVersion: number;
  version: number;
  revision: number;
  links: any;
  gnetId: any;
  panels: PanelModel[];

  // ------------------
  // not persisted
  // ------------------

  // repeat process cycles
  iteration: number;
  meta: DashboardMeta;
  events: Emitter;
  eventBus: EventBus;

  static nonPersistedProperties: { [str: string]: boolean } = {
    events: true,
    eventBus: true,
    meta: true,
    panels: true, // needs special handling
    templating: true, // needs special handling
    originalTime: true,
    originalTemplating: true,
  };

  constructor(data: any, meta?: DashboardMeta) {
    if (!data) {
      data = {};
    }

    this.events = new Emitter();
    this.eventBus = new EventBusSrv();
    this.id = data.id || null;
    this.uid = data.uid || null;
    this.revision = data.revision;
    this.title = data.title || 'No Title';
    this.autoUpdate = data.autoUpdate;
    this.description = data.description;
    this.tags = data.tags || [];
    this.style = data.style || 'dark';
    this.timezone = data.timezone || '';
    this.editable = data.editable !== false;
    this.graphTooltip = data.graphTooltip || 0;
    this.time = data.time || { from: 'now-6h', to: 'now' };
    this.timepicker = data.timepicker || {};
    this.templating = this.ensureListExist(data.templating);
    this.annotations = this.ensureListExist(data.annotations);
    this.refresh = data.refresh;
    this.snapshot = data.snapshot;
    this.schemaVersion = data.schemaVersion || 0;
    this.version = data.version || 0;
    this.links = data.links || [];
    this.gnetId = data.gnetId || null;
    this.panels = _.map(data.panels || [], (panelData: any) => new PanelModel(panelData));

    this.resetOriginalVariables();
    this.resetOriginalTime();

    this.initMeta(meta);
    this.updateSchema(data);

    this.addBuiltInAnnotationQuery();
    this.sortPanelsByGridPos();
  }

  addBuiltInAnnotationQuery() {
    let found = false;
    for (const item of this.annotations.list) {
      if (item.builtIn === 1) {
        found = true;
        break;
      }
    }

    if (found) {
      return;
    }

    this.annotations.list.unshift({
      datasource: '-- Grafana --',
      name: 'Annotations & Alerts',
      type: 'dashboard',
      iconColor: DEFAULT_ANNOTATION_COLOR,
      enable: true,
      hide: true,
      builtIn: 1,
    });
  }

  private initMeta(meta: DashboardMeta) {
    meta = meta || {};

    meta.canShare = meta.canShare !== false;
    meta.canSave = meta.canSave !== false;
    meta.canStar = meta.canStar !== false;
    meta.canEdit = meta.canEdit !== false;
    meta.showSettings = meta.canEdit;
    meta.canMakeEditable = meta.canSave && !this.editable;
    meta.fullscreen = false;
    meta.isEditing = false;

    if (!this.editable) {
      meta.canEdit = false;
      meta.canDelete = false;
      meta.canSave = false;
    }

    this.meta = meta;
  }

  // cleans meta data and other non persistent state
  getSaveModelClone(options?: CloneOptions) {
    const defaults = _.defaults(options || {}, {
      saveVariables: true,
      saveTimerange: true,
    });

    // make clone
    let copy: any = {};
    for (const property in this) {
      if (DashboardModel.nonPersistedProperties[property] || !this.hasOwnProperty(property)) {
        continue;
      }

      copy[property] = _.cloneDeep(this[property]);
    }

    // get variable save models
    copy.templating = {
      list: _.map(this.templating.list, (variable: any) =>
        variable.getSaveModel ? variable.getSaveModel() : variable
      ),
    };

    if (!defaults.saveVariables) {
      for (let i = 0; i < copy.templating.list.length; i++) {
        const current = copy.templating.list[i];
        const original: any = _.find(this.originalTemplating, { name: current.name, type: current.type });

        if (!original) {
          continue;
        }

        if (current.type === 'adhoc') {
          copy.templating.list[i].filters = original.filters;
        } else {
          copy.templating.list[i].current = original.current;
        }
      }
    }

    if (!defaults.saveTimerange) {
      copy.time = this.originalTime;
    }

    // get panel save models
    copy.panels = _.chain(this.panels)
      .filter((panel: PanelModel) => panel.type !== 'add-panel')
      .map((panel: PanelModel) => panel.getSaveModel())
      .value();

    //  sort by keys
    copy = sortByKeys(copy);

    return copy;
  }

  setViewMode(panel: PanelModel, fullscreen: boolean, isEditing: boolean) {
    this.meta.fullscreen = fullscreen;
    this.meta.isEditing = isEditing && this.meta.canEdit;

    panel.setViewMode(fullscreen, this.meta.isEditing);

    this.events.emit(CoreEvents.viewModeChanged, panel);
  }

  timeRangeUpdated(timeRange: TimeRange) {
    this.events.emit(CoreEvents.timeRangeUpdated, timeRange);
  }

  startRefresh() {
    this.events.emit(PanelEvents.refresh);

    for (const panel of this.panels) {
      if (!this.otherPanelInFullscreen(panel)) {
        panel.refresh();
      }
    }
  }

  render() {
    this.events.emit(PanelEvents.render);

    for (const panel of this.panels) {
      panel.render();
    }
  }

  panelInitialized(panel: PanelModel) {
    panel.initialized();

    if (!this.otherPanelInFullscreen(panel)) {
      panel.refresh();
    }
  }

  otherPanelInFullscreen(panel: PanelModel) {
    return this.meta.fullscreen && !panel.fullscreen;
  }

  private ensureListExist(data: any) {
    if (!data) {
      data = {};
    }
    if (!data.list) {
      data.list = [];
    }
    return data;
  }

  getNextPanelId() {
    let max = 0;

    for (const panel of this.panels) {
      if (panel.id > max) {
        max = panel.id;
      }

      if (panel.collapsed) {
        for (const rowPanel of panel.panels) {
          if (rowPanel.id > max) {
            max = rowPanel.id;
          }
        }
      }
    }

    return max + 1;
  }

  forEachPanel(callback: (panel: PanelModel, index: number) => void) {
    for (let i = 0; i < this.panels.length; i++) {
      callback(this.panels[i], i);
    }
  }

  getPanelById(id: number): PanelModel {
    for (const panel of this.panels) {
      if (panel.id === id) {
        return panel;
      }
    }
    return null;
  }

  addPanel(panelData: any) {
    panelData.id = this.getNextPanelId();

    const panel = new PanelModel(panelData);

    this.panels.unshift(panel);

    this.sortPanelsByGridPos();

    this.events.emit(panelAdded, panel);
  }

  sortPanelsByGridPos() {
    this.panels.sort((panelA, panelB) => {
      if (panelA.gridPos.y === panelB.gridPos.y) {
        return panelA.gridPos.x - panelB.gridPos.x;
      } else {
        return panelA.gridPos.y - panelB.gridPos.y;
      }
    });
  }

  cleanUpRepeats() {
    if (this.snapshot || this.templating.list.length === 0) {
      return;
    }

    this.iteration = (this.iteration || new Date().getTime()) + 1;
    const panelsToRemove = [];

    // cleanup scopedVars
    for (const panel of this.panels) {
      delete panel.scopedVars;
    }

    for (let i = 0; i < this.panels.length; i++) {
      const panel = this.panels[i];
      if ((!panel.repeat || panel.repeatedByRow) && panel.repeatPanelId && panel.repeatIteration !== this.iteration) {
        panelsToRemove.push(panel);
      }
    }

    // remove panels
    _.pull(this.panels, ...panelsToRemove);
    panelsToRemove.map(p => p.destroy());
    this.sortPanelsByGridPos();
    this.events.emit(CoreEvents.repeatsProcessed);
  }

  processRepeats() {
    if (this.snapshot || this.templating.list.length === 0) {
      return;
    }

    this.cleanUpRepeats();

    this.iteration = (this.iteration || new Date().getTime()) + 1;

    for (let i = 0; i < this.panels.length; i++) {
      const panel = this.panels[i];
      if (panel.repeat) {
        this.repeatPanel(panel, i);
      }
    }

    this.sortPanelsByGridPos();
    this.events.emit(CoreEvents.repeatsProcessed);
  }

  cleanUpRowRepeats(rowPanels: PanelModel[]) {
    const panelsToRemove = [];
    for (let i = 0; i < rowPanels.length; i++) {
      const panel = rowPanels[i];
      if (!panel.repeat && panel.repeatPanelId) {
        panelsToRemove.push(panel);
      }
    }
    _.pull(rowPanels, ...panelsToRemove);
    _.pull(this.panels, ...panelsToRemove);
  }

  processRowRepeats(row: PanelModel) {
    if (this.snapshot || this.templating.list.length === 0) {
      return;
    }

    let rowPanels = row.panels;
    if (!row.collapsed) {
      const rowPanelIndex = _.findIndex(this.panels, (p: PanelModel) => p.id === row.id);
      rowPanels = this.getRowPanels(rowPanelIndex);
    }

    this.cleanUpRowRepeats(rowPanels);

    for (let i = 0; i < rowPanels.length; i++) {
      const panel = rowPanels[i];
      if (panel.repeat) {
        const panelIndex = _.findIndex(this.panels, (p: PanelModel) => p.id === panel.id);
        this.repeatPanel(panel, panelIndex);
      }
    }
  }

  getPanelRepeatClone(sourcePanel: PanelModel, valueIndex: number, sourcePanelIndex: number) {
    // if first clone return source
    if (valueIndex === 0) {
      return sourcePanel;
    }

    const clone = new PanelModel(sourcePanel.getSaveModel());
    clone.id = this.getNextPanelId();

    // insert after source panel + value index
    this.panels.splice(sourcePanelIndex + valueIndex, 0, clone);

    clone.repeatIteration = this.iteration;
    clone.repeatPanelId = sourcePanel.id;
    clone.repeat = null;
    return clone;
  }

  getRowRepeatClone(sourceRowPanel: PanelModel, valueIndex: number, sourcePanelIndex: number) {
    // if first clone return source
    if (valueIndex === 0) {
      if (!sourceRowPanel.collapsed) {
        const rowPanels = this.getRowPanels(sourcePanelIndex);
        sourceRowPanel.panels = rowPanels;
      }
      return sourceRowPanel;
    }

    const clone = new PanelModel(sourceRowPanel.getSaveModel());
    // for row clones we need to figure out panels under row to clone and where to insert clone
    let rowPanels: PanelModel[], insertPos: number;
    if (sourceRowPanel.collapsed) {
      rowPanels = _.cloneDeep(sourceRowPanel.panels);
      clone.panels = rowPanels;
      // insert copied row after preceding row
      insertPos = sourcePanelIndex + valueIndex;
    } else {
      rowPanels = this.getRowPanels(sourcePanelIndex);
      clone.panels = _.map(rowPanels, (panel: PanelModel) => panel.getSaveModel());
      // insert copied row after preceding row's panels
      insertPos = sourcePanelIndex + (rowPanels.length + 1) * valueIndex;
    }
    this.panels.splice(insertPos, 0, clone);

    this.updateRepeatedPanelIds(clone);
    return clone;
  }

  repeatPanel(panel: PanelModel, panelIndex: number) {
    const variable: any = _.find(this.templating.list, { name: panel.repeat } as any);
    if (!variable) {
      return;
    }

    if (panel.type === 'row') {
      this.repeatRow(panel, panelIndex, variable);
      return;
    }

    const selectedOptions = this.getSelectedVariableOptions(variable);
    const maxPerRow = panel.maxPerRow || 4;
    let xPos = 0;
    let yPos = panel.gridPos.y;

    for (let index = 0; index < selectedOptions.length; index++) {
      const option = selectedOptions[index];
      let copy;

      copy = this.getPanelRepeatClone(panel, index, panelIndex);
      copy.scopedVars = copy.scopedVars || {};
      copy.scopedVars[variable.name] = option;

      if (panel.repeatDirection === REPEAT_DIR_VERTICAL) {
        if (index > 0) {
          yPos += copy.gridPos.h;
        }
        copy.gridPos.y = yPos;
      } else {
        // set width based on how many are selected
        // assumed the repeated panels should take up full row width
        copy.gridPos.w = Math.max(GRID_COLUMN_COUNT / selectedOptions.length, GRID_COLUMN_COUNT / maxPerRow);
        copy.gridPos.x = xPos;
        copy.gridPos.y = yPos;

        xPos += copy.gridPos.w;

        // handle overflow by pushing down one row
        if (xPos + copy.gridPos.w > GRID_COLUMN_COUNT) {
          xPos = 0;
          yPos += copy.gridPos.h;
        }
      }
    }

    // Update gridPos for panels below
    const yOffset = yPos - panel.gridPos.y;
    if (yOffset > 0) {
      const panelBelowIndex = panelIndex + selectedOptions.length;
      for (let i = panelBelowIndex; i < this.panels.length; i++) {
        this.panels[i].gridPos.y += yOffset;
      }
    }
  }

  repeatRow(panel: PanelModel, panelIndex: number, variable: any) {
    const selectedOptions = this.getSelectedVariableOptions(variable);
    let yPos = panel.gridPos.y;

    function setScopedVars(panel: PanelModel, variableOption: any) {
      panel.scopedVars = panel.scopedVars || {};
      panel.scopedVars[variable.name] = variableOption;
    }

    for (let optionIndex = 0; optionIndex < selectedOptions.length; optionIndex++) {
      const option = selectedOptions[optionIndex];
      const rowCopy = this.getRowRepeatClone(panel, optionIndex, panelIndex);
      setScopedVars(rowCopy, option);

      const rowHeight = this.getRowHeight(rowCopy);
      const rowPanels = rowCopy.panels || [];
      let panelBelowIndex;

      if (panel.collapsed) {
        // For collapsed row just copy its panels and set scoped vars and proper IDs
        _.each(rowPanels, (rowPanel: PanelModel, i: number) => {
          setScopedVars(rowPanel, option);
          if (optionIndex > 0) {
            this.updateRepeatedPanelIds(rowPanel, true);
          }
        });
        rowCopy.gridPos.y += optionIndex;
        yPos += optionIndex;
        panelBelowIndex = panelIndex + optionIndex + 1;
      } else {
        // insert after 'row' panel
        const insertPos = panelIndex + (rowPanels.length + 1) * optionIndex + 1;
        _.each(rowPanels, (rowPanel: PanelModel, i: number) => {
          setScopedVars(rowPanel, option);
          if (optionIndex > 0) {
            const cloneRowPanel = new PanelModel(rowPanel);
            this.updateRepeatedPanelIds(cloneRowPanel, true);
            // For exposed row additionally set proper Y grid position and add it to dashboard panels
            cloneRowPanel.gridPos.y += rowHeight * optionIndex;
            this.panels.splice(insertPos + i, 0, cloneRowPanel);
          }
        });
        rowCopy.panels = [];
        rowCopy.gridPos.y += rowHeight * optionIndex;
        yPos += rowHeight;
        panelBelowIndex = insertPos + rowPanels.length;
      }

      // Update gridPos for panels below
      for (let i = panelBelowIndex; i < this.panels.length; i++) {
        this.panels[i].gridPos.y += yPos;
      }
    }
  }

  updateRepeatedPanelIds(panel: PanelModel, repeatedByRow?: boolean) {
    panel.repeatPanelId = panel.id;
    panel.id = this.getNextPanelId();
    panel.repeatIteration = this.iteration;
    if (repeatedByRow) {
      panel.repeatedByRow = true;
    } else {
      panel.repeat = null;
    }
    return panel;
  }

  getSelectedVariableOptions(variable: any) {
    let selectedOptions: any[];
    if (variable.current.text === 'All') {
      selectedOptions = variable.options.slice(1, variable.options.length);
    } else {
      selectedOptions = _.filter(variable.options, { selected: true });
    }
    return selectedOptions;
  }

  getRowHeight(rowPanel: PanelModel): number {
    if (!rowPanel.panels || rowPanel.panels.length === 0) {
      return 0;
    }
    const rowYPos = rowPanel.gridPos.y;
    const positions = _.map(rowPanel.panels, 'gridPos');
    const maxPos = _.maxBy(positions, (pos: GridPos) => {
      return pos.y + pos.h;
    });
    return maxPos.y + maxPos.h - rowYPos;
  }

  removePanel(panel: PanelModel) {
    const index = _.indexOf(this.panels, panel);
    this.panels.splice(index, 1);
    this.events.emit(panelRemoved, panel);
  }

  removeRow(row: PanelModel, removePanels: boolean) {
    const needToogle = (!removePanels && row.collapsed) || (removePanels && !row.collapsed);

    if (needToogle) {
      this.toggleRow(row);
    }

    this.removePanel(row);
  }

  expandRows() {
    for (let i = 0; i < this.panels.length; i++) {
      const panel = this.panels[i];

      if (panel.type !== 'row') {
        continue;
      }

      if (panel.collapsed) {
        this.toggleRow(panel);
      }
    }
  }

  collapseRows() {
    for (let i = 0; i < this.panels.length; i++) {
      const panel = this.panels[i];

      if (panel.type !== 'row') {
        continue;
      }

      if (!panel.collapsed) {
        this.toggleRow(panel);
      }
    }
  }

  setPanelFocus(id: number) {
    this.meta.focusPanelId = id;
  }

  updateSubmenuVisibility() {
    this.meta.submenuEnabled = (() => {
      if (this.links.length > 0) {
        return true;
      }

      const visibleVars = _.filter(this.templating.list, (variable: any) => variable.hide !== 2);
      if (visibleVars.length > 0) {
        return true;
      }

      const visibleAnnotations = _.filter(this.annotations.list, (annotation: any) => annotation.hide !== true);
      if (visibleAnnotations.length > 0) {
        return true;
      }

      return false;
    })();
    this.events.emit(CoreEvents.submenuVisibilityChanged, this.meta.submenuEnabled);
  }

  getPanelInfoById(panelId: number) {
    for (let i = 0; i < this.panels.length; i++) {
      if (this.panels[i].id === panelId) {
        return {
          panel: this.panels[i],
          index: i,
        };
      }
    }

    return null;
  }

  duplicatePanel(panel: PanelModel) {
    const newPanel = panel.getSaveModel();
    newPanel.id = this.getNextPanelId();

    delete newPanel.repeat;
    delete newPanel.repeatIteration;
    delete newPanel.repeatPanelId;
    delete newPanel.scopedVars;
    if (newPanel.alert) {
      delete newPanel.thresholds;
    }
    delete newPanel.alert;

    // does it fit to the right?
    if (panel.gridPos.x + panel.gridPos.w * 2 <= GRID_COLUMN_COUNT) {
      newPanel.gridPos.x += panel.gridPos.w;
    } else {
      // add below
      newPanel.gridPos.y += panel.gridPos.h;
    }

    this.addPanel(newPanel);
    return newPanel;
  }

  formatDate(date: DateTimeInput, format?: string) {
    date = isDateTime(date) ? date : dateTime(date);
    format = format || 'YYYY-MM-DD HH:mm:ss';
    const timezone = this.getTimezone();

    return timezone === 'browser' ? dateTime(date).format(format) : toUtc(date).format(format);
  }

  destroy() {
    this.events.removeAllListeners();
    for (const panel of this.panels) {
      panel.destroy();
    }
  }

  toggleRow(row: PanelModel) {
    const rowIndex = _.indexOf(this.panels, row);

    if (row.collapsed) {
      row.collapsed = false;
      const hasRepeat = _.some(row.panels as PanelModel[], (p: PanelModel) => p.repeat);

      if (row.panels.length > 0) {
        // Use first panel to figure out if it was moved or pushed
        const firstPanel = row.panels[0];
        const yDiff = firstPanel.gridPos.y - (row.gridPos.y + row.gridPos.h);

        // start inserting after row
        let insertPos = rowIndex + 1;
        // y max will represent the bottom y pos after all panels have been added
        // needed to know home much panels below should be pushed down
        let yMax = row.gridPos.y;

        for (const panel of row.panels) {
          // make sure y is adjusted (in case row moved while collapsed)
          // console.log('yDiff', yDiff);
          panel.gridPos.y -= yDiff;
          // insert after row
          this.panels.splice(insertPos, 0, new PanelModel(panel));
          // update insert post and y max
          insertPos += 1;
          yMax = Math.max(yMax, panel.gridPos.y + panel.gridPos.h);
        }

        const pushDownAmount = yMax - row.gridPos.y - 1;

        // push panels below down
        for (let panelIndex = insertPos; panelIndex < this.panels.length; panelIndex++) {
          this.panels[panelIndex].gridPos.y += pushDownAmount;
        }

        row.panels = [];

        if (hasRepeat) {
          this.processRowRepeats(row);
        }
      }

      // sort panels
      this.sortPanelsByGridPos();

      // emit change event
      this.events.emit(CoreEvents.rowExpanded);
      return;
    }

    const rowPanels = this.getRowPanels(rowIndex);

    // remove panels
    _.pull(this.panels, ...rowPanels);
    // save panel models inside row panel
    row.panels = _.map(rowPanels, (panel: PanelModel) => panel.getSaveModel());
    row.collapsed = true;

    // emit change event
    this.events.emit(CoreEvents.rowCollapsed);
  }

  /**
   * Will return all panels after rowIndex until it encounters another row
   */
  getRowPanels(rowIndex: number): PanelModel[] {
    const rowPanels = [];

    for (let index = rowIndex + 1; index < this.panels.length; index++) {
      const panel = this.panels[index];

      // break when encountering another row
      if (panel.type === 'row') {
        break;
      }

      // this panel must belong to row
      rowPanels.push(panel);
    }

    return rowPanels;
  }

  on<T>(event: AppEvent<T>, callback: (payload?: T) => void) {
    this.events.on(event, callback);
  }

  off<T>(event: AppEvent<T>, callback?: (payload?: T) => void) {
    this.events.off(event, callback);
  }

  cycleGraphTooltip() {
    this.graphTooltip = (this.graphTooltip + 1) % 3;
  }

  sharedTooltipModeEnabled() {
    return this.graphTooltip > 0;
  }

  sharedCrosshairModeOnly() {
    return this.graphTooltip === 1;
  }

  getRelativeTime(date: DateTimeInput) {
    date = isDateTime(date) ? date : dateTime(date);

    return this.timezone === 'browser' ? dateTime(date).fromNow() : toUtc(date).fromNow();
  }

  isTimezoneUtc() {
    return this.getTimezone() === 'utc';
  }

  isSnapshot() {
    return this.snapshot !== undefined;
  }

  getTimezone(): TimeZone {
    return (this.timezone ? this.timezone : contextSrv.user.timezone) as TimeZone;
  }

  private updateSchema(old: any) {
    const migrator = new DashboardMigrator(this);
    migrator.updateSchema(old);
  }

  resetOriginalTime() {
    this.originalTime = _.cloneDeep(this.time);
  }

  hasTimeChanged() {
    return !_.isEqual(this.time, this.originalTime);
  }

  resetOriginalVariables() {
    this.originalTemplating = _.map(this.templating.list, (variable: any) => {
      return {
        name: variable.name,
        type: variable.type,
        current: _.cloneDeep(variable.current),
        filters: _.cloneDeep(variable.filters),
      };
    });
  }

  hasVariableValuesChanged() {
    if (this.templating.list.length !== this.originalTemplating.length) {
      return false;
    }

    const updated = _.map(this.templating.list, (variable: any) => {
      return {
        name: variable.name,
        type: variable.type,
        current: _.cloneDeep(variable.current),
        filters: _.cloneDeep(variable.filters),
      };
    });

    return !_.isEqual(updated, this.originalTemplating);
  }

  autoFitPanels(viewHeight: number, kioskMode?: UrlQueryValue) {
    const currentGridHeight = Math.max(
      ...this.panels.map(panel => {
        return panel.gridPos.h + panel.gridPos.y;
      })
    );

    const navbarHeight = 55;
    const margin = 20;
    const submenuHeight = 50;

    let visibleHeight = viewHeight - navbarHeight - margin;

    // Remove submenu height if visible
    if (this.meta.submenuEnabled && !kioskMode) {
      visibleHeight -= submenuHeight;
    }

    // add back navbar height
    if (kioskMode && kioskMode !== KIOSK_MODE_TV) {
      visibleHeight += navbarHeight;
    }

    const visibleGridHeight = Math.floor(visibleHeight / (GRID_CELL_HEIGHT + GRID_CELL_VMARGIN));
    const scaleFactor = currentGridHeight / visibleGridHeight;

    this.panels.forEach((panel, i) => {
      panel.gridPos.y = Math.round(panel.gridPos.y / scaleFactor) || 1;
      panel.gridPos.h = Math.round(panel.gridPos.h / scaleFactor) || 1;
    });
  }

  templateVariableValueUpdated() {
    this.processRepeats();
    this.events.emit(CoreEvents.templateVariableValueUpdated);
  }

  expandParentRowFor(panelId: number) {
    for (const panel of this.panels) {
      if (panel.collapsed) {
        for (const rowPanel of panel.panels) {
          if (rowPanel.id === panelId) {
            this.toggleRow(panel);
            return;
          }
        }
      }
    }
  }

  toggleLegendsForAll() {
    const panelsWithLegends = this.panels.filter(panel => {
      return panel.legend !== undefined && panel.legend !== null;
    });

    // determine if more panels are displaying legends or not
    const onCount = panelsWithLegends.filter(panel => panel.legend.show).length;
    const offCount = panelsWithLegends.length - onCount;
    const panelLegendsOn = onCount >= offCount;

    for (const panel of panelsWithLegends) {
      panel.legend.show = !panelLegendsOn;
      panel.render();
    }
  }
}<|MERGE_RESOLUTION|>--- conflicted
+++ resolved
@@ -10,11 +10,18 @@
 // Types
 import { GridPos, panelAdded, PanelModel, panelRemoved } from './PanelModel';
 import { DashboardMigrator } from './DashboardMigrator';
-<<<<<<< HEAD
-import { TimeRange, TimeZone, AppEvent, EventBus, EventBusSrv } from '@grafana/data';
-=======
-import { AppEvent, dateTime, DateTimeInput, isDateTime, PanelEvents, TimeRange, TimeZone, toUtc } from '@grafana/data';
->>>>>>> 5568b32c
+import {
+  AppEvent,
+  dateTime,
+  DateTimeInput,
+  isDateTime,
+  PanelEvents,
+  TimeRange,
+  TimeZone,
+  toUtc,
+  EventBus,
+  EventBusSrv,
+} from '@grafana/data';
 import { UrlQueryValue } from '@grafana/runtime';
 import { CoreEvents, DashboardMeta, KIOSK_MODE_TV } from 'app/types';
 
