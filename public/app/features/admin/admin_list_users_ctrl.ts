///<reference path="../../headers/common.d.ts" />

export default class AdminListUsersCtrl {
  users: any;
  pages = [];
  perPage = 50;
  page = 1;
  totalPages: number;
  showPaging = false;
  query: any;
  navModel: any;

  /** @ngInject */
<<<<<<< HEAD
  constructor(private $scope, private backendSrv, private navModelSrv) {
    this.navModel = navModelSrv.getNav('cfg', 'admin', 'global-users');
=======
  constructor(private $scope, private backendSrv, navModelSrv) {
    this.navModel = navModelSrv.getAdminNav();
>>>>>>> 79b873e4
    this.query = '';
    this.getUsers();
  }

  getUsers() {
    this.backendSrv.get(`/api/users/search?perpage=${this.perPage}&page=${this.page}&query=${this.query}`).then((result) => {
      this.users = result.users;
      this.page = result.page;
      this.perPage = result.perPage;
      this.totalPages = Math.ceil(result.totalCount / result.perPage);
      this.showPaging = this.totalPages > 1;
      this.pages = [];

      for (var i = 1; i < this.totalPages+1; i++) {
        this.pages.push({ page: i, current: i === this.page});
      }
    });
  }

  navigateToPage(page) {
    this.page = page.page;
    this.getUsers();
  }

  deleteUser(user) {
    this.$scope.appEvent('confirm-modal', {
      title: 'Delete',
      text: 'Do you want to delete ' + user.login + '?',
      icon: 'fa-trash',
      yesText: 'Delete',
      onConfirm: () => {
        this.backendSrv.delete('/api/admin/users/' + user.id).then(() => {
          this.getUsers();
        });
      }
    });
  }
}<|MERGE_RESOLUTION|>--- conflicted
+++ resolved
@@ -11,13 +11,8 @@
   navModel: any;
 
   /** @ngInject */
-<<<<<<< HEAD
-  constructor(private $scope, private backendSrv, private navModelSrv) {
+  constructor(private $scope, private backendSrv, navModelSrv) {
     this.navModel = navModelSrv.getNav('cfg', 'admin', 'global-users');
-=======
-  constructor(private $scope, private backendSrv, navModelSrv) {
-    this.navModel = navModelSrv.getAdminNav();
->>>>>>> 79b873e4
     this.query = '';
     this.getUsers();
   }
